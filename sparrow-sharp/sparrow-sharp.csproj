--- conflicted
+++ resolved
@@ -68,13 +68,10 @@
     <Compile Include="Sparrow\Core\RenderState.cs" />
     <Compile Include="Sparrow\Display\QuadBatch.cs" />
     <Compile Include="Sparrow\Core\Texture.cs" />
-<<<<<<< HEAD
     <Compile Include="Sparrow\Core\Context.cs" />
     <Compile Include="Sparrow\Core\ViewController.cs" />
     <Compile Include="Sparrow\SP.cs" />
-=======
     <Compile Include="Sparrow\Core\BaseEffect.cs" />
->>>>>>> b6e20e71
   </ItemGroup>
   <ItemGroup>
     <None Include="Resources\AboutResources.txt" />
