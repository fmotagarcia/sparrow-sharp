--- conflicted
+++ resolved
@@ -9,15 +9,12 @@
 {
 	public class SampleGame : DisplayObjectContainer
     {
-<<<<<<< HEAD
-=======
 
 		private static int NUMROWS = 3;
 		private static int NUMCOLS = 10;
 
 		public Quad[] childQuads = new Quad[NUMCOLS * NUMROWS];
 
->>>>>>> e852b6fc
         public SampleGame()
         {
 			SP.Stage.Color = 0xFF0000;
@@ -38,14 +35,6 @@
 				}
 			}
 
-<<<<<<< HEAD
-			Quad quad = new Quad(640, 384);
-			quad.Color = 0x00FF00;
-			//quad.X = 100;
-			//quad.Y = 100;
-			quad.Rotation = 0.75f;
-            AddChild(quad);
-=======
 			Quad bigQuad = new Quad (36, 36, 0x23FF00);
 				
 			Sprite sp = new Sprite();
@@ -55,7 +44,6 @@
 			//sp.Rotation = 0.001f;
 			sp.AddChild(bigQuad); // TODO not working
 			AddChild(sp);
->>>>>>> e852b6fc
         }
     }
 }