--- conflicted
+++ resolved
@@ -1,25 +1,23 @@
 using System;
-using Sparrow.Utils;
 using Sparrow.Geom;
 using Sparrow.Core;
 using OpenTK;
-using OpenTK.Graphics;
 using OpenTK.Graphics.ES20;
 using System.Collections.Generic;
+using Sparrow.Utils;
 
 namespace Sparrow.Display
 {
-<<<<<<< HEAD
     // TODO check if dealloc exists
     public class QuadBatch : DisplayObject
     {
         private int _numQuads;
         private bool _syncRequired;
-        Texture _texture;
+        private Texture _texture;
         private bool _premultipliedAlpha;
         private bool _tinted;
-        BaseEffect _baseEffect;
-        private Sparrow.Utils.VertexData _vertexData;
+        private readonly BaseEffect _baseEffect;
+        private VertexData _vertexData;
         private int _vertexBufferName;
         private uint[] _indexData;
         private int _indexBufferName;
@@ -39,7 +37,7 @@
             get { return _premultipliedAlpha; }
         }
 
-        public Sparrow.Utils.VertexData VertexData
+        public VertexData VertexData
         {
             get { return _vertexData; }
         }
@@ -48,7 +46,7 @@
         {
             _numQuads = 0;
             _syncRequired = false;
-            _vertexData = new Sparrow.Utils.VertexData();
+            _vertexData = new VertexData();
             _baseEffect = new BaseEffect();
         }
 
@@ -187,13 +185,13 @@
             }
         }
 
-        public Rectangle BoundsInSpace(DisplayObject targetSpace)
+        override public Rectangle BoundsInSpace(DisplayObject targetSpace)
         {
             Matrix matrix = targetSpace == this ? null : TransformationMatrixToSpace(targetSpace);
             return _vertexData.BoundsAfterTransformation(matrix, 0, _numQuads * 4);
         }
 
-        public void Render(Sparrow.Core.RenderSupport support)
+        override public void Render(RenderSupport support)
         {
             if (_numQuads != 0)
             {
@@ -232,204 +230,6 @@
             _baseEffect.Alpha = alpha;
 
             _baseEffect.PrepareToDraw();
-=======
-	// TODO check if dealloc exists
-	public class QuadBatch : DisplayObject
-	{
-		private int _numQuads;
-		private bool _syncRequired;
-        private Texture _texture;
-		private bool _premultipliedAlpha;
-		private bool _tinted;
-        private readonly BaseEffect _baseEffect;
-		private readonly VertexData _vertexData;
-		private int _vertexBufferName;
-		private uint[] _indexData;
-		private int _indexBufferName;
-
-		public int NumQuads {
-			get { return _numQuads; }
-		}
-
-		public bool Tinted {
-			get { return _tinted; }
-		}
-
-		public bool PremultipliedAlpha {
-			get { return _premultipliedAlpha; }
-		}
-
-		public VertexData VertexData {
-			get { return _vertexData; }
-		}
-
-		public QuadBatch ()
-		{
-			_numQuads = 0;
-			_syncRequired = false;
-			_vertexData = new VertexData ();
-			_baseEffect = new BaseEffect ();
-		}
-
-		public void Reset()
-		{
-			_numQuads = 0;
-			_syncRequired = true;
-			_texture = null;
-		}
-
-		public void AddQuad(Quad quad)
-		{
-			AddQuad(quad, quad.Alpha, Sparrow.Display.BlendMode.AUTO, null);
-		}
-
-		public void AddQuad(Quad quad, double alpha)
-		{
-			// TOOD add blendMode to quad
-			AddQuad (quad, alpha, Sparrow.Display.BlendMode.AUTO, null);
-		}
-
-		public void AddQuad(Quad quad, double alpha, uint blendMode)
-		{
-			AddQuad(quad, quad.Alpha, blendMode, null);
-		}
-
-		public void AddQuad (Quad quad, double alpha, uint blendMode, Matrix matrix)
-		{
-			if (matrix == null) {
-				matrix = quad.TransformationMatrix;
-			}
-
-			if (_numQuads == 0) {
-				_premultipliedAlpha = quad.PremultipliedAlpha;
-				BlendMode = blendMode;
-				_vertexData.PremultipliedAlpha = _premultipliedAlpha;
-			}
-
-			int vertexID = _numQuads * 4;
-
-			quad.CopyVertexDataTo (_vertexData, vertexID);
-			_vertexData.TransformVerticesWithMatrix (matrix, vertexID, 4);
-
-			if (alpha != 1.0) {
-				_vertexData.ScaleAlphaBy (alpha, vertexID, 4);
-			}
-
-			if (!_tinted) {
-				_tinted = alpha != 1.0d || quad.Tinted;
-			}
-
-			_syncRequired = true;
-			_numQuads++;
-		}
-
-		public void AddQuadBatch (QuadBatch quadBatch)
-		{
-			AddQuadBatch(quadBatch, quadBatch.Alpha, quadBatch.BlendMode, null);
-		}
-
-		public void AddQuadBatch(QuadBatch quadBatch, double alpha)
-		{
-			AddQuadBatch(quadBatch, alpha, quadBatch.BlendMode, null);
-		}
-
-		public void AddQuadBatch(QuadBatch quadBatch, double alpha, uint blendMode)
-		{
-			AddQuadBatch(quadBatch, alpha, blendMode, null);
-		}
-
-		public void AddQuadBatch(QuadBatch quadBatch, double alpha, uint blendMode, Matrix matrix)
-		{
-			int vertexID = _numQuads * 4;
-			int numQuads = quadBatch.NumQuads;
-			int numVertices = numQuads * 4;
-
-			if (matrix == null) {
-				matrix = quadBatch.TransformationMatrix;
-			}
-			if (_numQuads + numQuads > Capacity) {
-				Capacity = _numQuads + numQuads;
-			}
-			if (_numQuads == 0) {
-				_premultipliedAlpha = quadBatch.PremultipliedAlpha;
-				BlendMode = blendMode;
-				_vertexData.SetPremultipliedAlpha (_premultipliedAlpha, false);
-			}
-
-			quadBatch.VertexData.CopyToVertexData (_vertexData, vertexID, numVertices);
-			_vertexData.TransformVerticesWithMatrix (matrix, vertexID, numVertices);
-
-			if (alpha != 1.0) {
-				_vertexData.ScaleAlphaBy (alpha, vertexID, numVertices);
-			}
-
-			if (!_tinted) {
-				_tinted = alpha != 1.0 || quadBatch.Tinted;
-			}
-
-			_syncRequired = true;
-			_numQuads += numQuads;
-		}
-
-		public bool IsStateChange(bool tinted, Texture texture, double alpha, bool premultipliedAlpha, uint blendMode, int numQuads)
-		{
-			if (_numQuads == 0) {
-				return false;
-			} else if (_numQuads + numQuads > 8192) {
-				return true;
-			} else if (_texture == null && texture == null) {
-				return _premultipliedAlpha != premultipliedAlpha || BlendMode != blendMode;
-			} else if (_texture != null && texture != null) {
-				return _tinted != (tinted || alpha != 1.0) ||
-				_texture.Name != texture.Name ||
-				BlendMode != blendMode;
-			} else {
-				return true;
-			}
-		}
-
-		override public Rectangle BoundsInSpace(DisplayObject targetSpace)
-		{
-			Matrix matrix = targetSpace == this ? null : TransformationMatrixToSpace (targetSpace);
-			return _vertexData.BoundsAfterTransformation (matrix, 0, _numQuads * 4);
-		}
-
-		override public void Render(RenderSupport support)
-		{
-			if (_numQuads != 0) {
-				support.FinishQuadBatch ();
-				support.AddDrawCalls (1);
-				Render(support.MvpMatrix, support.Alpha, support.BlendMode);
-			}
-		}
-
-		public void Render (Matrix matrix)
-		{
-			Render(matrix, 1.0, BlendMode);
-		}
-
-		public void Render(Matrix matrix, double alpha, uint blendMode)
-		{
-			if (_numQuads != 0) {
-				return;
-			}
-
-			if (_syncRequired) {
-				SyncBuffers ();
-			}
-
-			if (blendMode == Sparrow.Display.BlendMode.AUTO) {
-				throw new InvalidOperationException ("Cannot render object with blend mode AUTO");
-			}
-
-			_baseEffect.Texture = _texture;
-			_baseEffect.PremultipliedAlpha = _premultipliedAlpha;
-			_baseEffect.MvpMatrix = matrix;
-			_baseEffect.UseTinting = _tinted || alpha != 1.0;
-			_baseEffect.Alpha = alpha;
-
-			_baseEffect.PrepareToDraw();
->>>>>>> 358dc215
 
             Sparrow.Display.BlendMode.ApplyBlendFactors(blendMode, _premultipliedAlpha);
 
