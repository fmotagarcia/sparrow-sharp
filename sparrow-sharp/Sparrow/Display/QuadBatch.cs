using System;
using Sparrow.Geom;
using Sparrow.Core;
using OpenTK;
using OpenTK.Graphics.ES20;
using System.Collections.Generic;
using Sparrow.Utils;
using System.Runtime.InteropServices;

namespace Sparrow.Display
{
	// TODO check if dealloc exists
	public class QuadBatch : DisplayObject
	{
		private int _numQuads;
		private bool _syncRequired;
		private Texture _texture;
		private bool _premultipliedAlpha;
		private bool _tinted;
		private readonly BaseEffect _baseEffect;
		private VertexData _vertexData;
		private int _vertexBufferName;
		private ushort[] _indexData;
		private int _indexBufferName;

		public Texture QuadTexture {
			get {return _texture;}
		}
		public int NumQuads {
			get { return _numQuads; }
		}

		public bool Tinted {
			get { return _tinted; }
		}

		public bool PremultipliedAlpha {
			get { return _premultipliedAlpha; }
		}

		public VertexData VertexData {
			get { return _vertexData; }
		}

		public QuadBatch ()
		{
			_numQuads = 0;
			_syncRequired = false;
			_vertexData = new VertexData ();
			_baseEffect = new BaseEffect ();
		}

		public void Reset ()
		{
			_numQuads = 0;
			_syncRequired = true;
			_texture = null;
		}

		public void AddQuad (Quad quad)
		{
			AddQuad (quad, quad.Alpha, Sparrow.Display.BlendMode.AUTO, null);
		}

		public void AddQuad (Quad quad, float alpha)
		{
			// TOOD add blendMode to quad
			AddQuad (quad, alpha, Sparrow.Display.BlendMode.AUTO, null);
		}

		public void AddQuad (Quad quad, float alpha, uint blendMode)
		{
			AddQuad (quad, quad.Alpha, blendMode, null);
		}

		public void AddQuad (Quad quad, float alpha, uint blendMode, Matrix matrix)
		{
			if (matrix == null) {
				matrix = quad.TransformationMatrix;
			}

			if (_numQuads + 1 > Capacity) {
				Expand ();
			}

			if (_numQuads == 0) {
				_texture = quad.Texture;
				_premultipliedAlpha = quad.PremultipliedAlpha;
				BlendMode = blendMode;
				_vertexData.SetPremultipliedAlpha(_premultipliedAlpha, false);
			}

			int vertexID = _numQuads * 4;

			quad.CopyVertexDataTo (_vertexData, vertexID);
			_vertexData.TransformVerticesWithMatrix (matrix, vertexID, 4);

			if (alpha != 1.0f) {
				_vertexData.ScaleAlphaBy (alpha, vertexID, 4);
			}

			if (!_tinted) {
				_tinted = alpha != 1.0f || quad.Tinted;
			}

			_syncRequired = true;
			_numQuads++;
		}

		public void AddQuadBatch (QuadBatch quadBatch)
		{
			AddQuadBatch (quadBatch, quadBatch.Alpha, quadBatch.BlendMode, null);
		}

		public void AddQuadBatch (QuadBatch quadBatch, float alpha)
		{
			AddQuadBatch (quadBatch, alpha, quadBatch.BlendMode, null);
		}

		public void AddQuadBatch (QuadBatch quadBatch, float alpha, uint blendMode)
		{
			AddQuadBatch (quadBatch, alpha, blendMode, null);
		}

		public void AddQuadBatch (QuadBatch quadBatch, float alpha, uint blendMode, Matrix matrix)
		{
			int vertexID = _numQuads * 4;
			int numQuads = quadBatch.NumQuads;
			int numVertices = numQuads * 4;

			if (matrix == null) {
				matrix = quadBatch.TransformationMatrix;
			}
			if (_numQuads + numQuads > Capacity) {
				Capacity = _numQuads + numQuads;
			}
			if (_numQuads == 0) {
				_texture = quadBatch.QuadTexture;
				_premultipliedAlpha = quadBatch.PremultipliedAlpha;
				BlendMode = blendMode;
				_vertexData.SetPremultipliedAlpha (_premultipliedAlpha, false);
			}

			quadBatch.VertexData.CopyToVertexData (_vertexData, vertexID, numVertices);
			_vertexData.TransformVerticesWithMatrix (matrix, vertexID, numVertices);

			if (alpha != 1.0f) {
				_vertexData.ScaleAlphaBy (alpha, vertexID, numVertices);
			}

			if (!_tinted) {
				_tinted = alpha != 1.0f || quadBatch.Tinted;
			}

			_syncRequired = true;
			_numQuads += numQuads;
		}

		public bool IsStateChange (bool tinted, Texture texture, float alpha, bool premultipliedAlpha, uint blendMode, int numQuads)
		{
			if (_numQuads == 0) {
				return false;
			} else if (_numQuads + numQuads > 8192) {
				return true;
			} else if (_texture == null && texture == null) {
				return _premultipliedAlpha != premultipliedAlpha || BlendMode != blendMode;
			} else if (_texture != null && texture != null) {
				return _tinted != (tinted || alpha != 1.0f) ||
				_texture.Name != texture.Name ||
				BlendMode != blendMode;
			} else {
				return true;
			}
		}

		override public Rectangle BoundsInSpace (DisplayObject targetSpace)
		{
			Matrix matrix = targetSpace == this ? null : TransformationMatrixToSpace (targetSpace);
			return _vertexData.BoundsAfterTransformation (matrix, 0, _numQuads * 4);
		}

		override public void Render (RenderSupport support)
		{
			if (_numQuads != 0) {
				support.FinishQuadBatch ();
				support.AddDrawCalls (1);
				Render (support.MvpMatrix, support.Alpha, support.BlendMode);
			}
		}

		public void Render (Matrix matrix)
		{
			Render (matrix, 1.0f, BlendMode);
		}

		public void Render (Matrix matrix, float alpha, uint blendMode)
		{
			if (_numQuads == 0) {
				return;
			}

			if (_syncRequired) {
				SyncBuffers ();
			}

			if (blendMode == Sparrow.Display.BlendMode.AUTO) {
				throw new InvalidOperationException ("Cannot render object with blend mode AUTO");
			}

			_baseEffect.Texture = _texture;
			_baseEffect.PremultipliedAlpha = _premultipliedAlpha;
			_baseEffect.MvpMatrix = matrix;
			_baseEffect.UseTinting = _tinted || alpha != 1.0f;
			_baseEffect.Alpha = alpha;

			_baseEffect.PrepareToDraw ();

			Sparrow.Display.BlendMode.ApplyBlendFactors (blendMode, _premultipliedAlpha);

			int attribPosition = _baseEffect.AttribPosition;
			int attribColor = _baseEffect.AttribColor;
			int attribTexCoords = _baseEffect.AttribTexCoords;

			GL.EnableVertexAttribArray (attribPosition);
			GL.EnableVertexAttribArray (attribColor);

			if (_texture != null) {
				GL.EnableVertexAttribArray (attribTexCoords);
			}
			GL.BindBuffer (All.ArrayBuffer, _vertexBufferName);
			GL.BindBuffer (All.ElementArrayBuffer, _indexBufferName);

			int sizeOfVertex = Marshal.SizeOf(typeof(Vertex));
			IntPtr positionOffset = Marshal.OffsetOf (typeof(Vertex), "Position");
			IntPtr colorOffset = Marshal.OffsetOf (typeof(Vertex), "Color");
			IntPtr textureOffset = Marshal.OffsetOf (typeof(Vertex), "TexCoords");
		
			GL.VertexAttribPointer (attribPosition, 2, All.Float, false, sizeOfVertex, positionOffset);
			GL.VertexAttribPointer (attribColor, 4, All.UnsignedByte, true, sizeOfVertex, colorOffset);
			if (_texture != null) {
				GL.VertexAttribPointer (attribTexCoords, 2, All.Float, false, sizeOfVertex, textureOffset);
			}
			int numIndices = _numQuads * 6;
			GL.DrawElements (All.Triangles, numIndices, All.UnsignedShort, IntPtr.Zero);
		}

		public static List<QuadBatch> Compile (DisplayObject displayObject)
		{
			return Compile (displayObject, null);
		}

		public static List<QuadBatch> Compile (DisplayObject displayObject, List<QuadBatch> quadBatches)
		{
			if (quadBatches == null) {
				quadBatches = new List<QuadBatch> ();
			}

			Matrix identity = new Matrix ();
			identity.Identity();

			Compile (displayObject, quadBatches, -1, identity, 1.0f, Sparrow.Display.BlendMode.AUTO);

			return Compile (displayObject);
		}

		public static int Compile (DisplayObject displayObject, List<QuadBatch> quadBatches, int quadBatchID, 
		                    Matrix transformationMatrix, float alpha, uint blendMode)
		{
			bool isRootObject = false;
			float objectAlpha = displayObject.Alpha;

			Quad quad = displayObject is Quad ? (Quad)displayObject : null;
			QuadBatch batch = displayObject is QuadBatch ? (QuadBatch)displayObject : null;
			DisplayObjectContainer container = displayObject is DisplayObjectContainer ? (DisplayObjectContainer)displayObject : null;

			if (quadBatchID == -1) {
				isRootObject = true;
				quadBatchID = 0;
				objectAlpha = 1.0f;
				blendMode = displayObject.BlendMode;

				if (quadBatches.Count == 0) {
					quadBatches.Add (new QuadBatch ());
				} else {
					quadBatches [0].Reset ();
				}
			}

			if (container != null) {
				Matrix childMatrix = new Matrix ();
				childMatrix.Identity();
				int numChildren = container.NumChildren;
				for (int i = 0; i < numChildren; i++) {
					DisplayObject child = container.GetChild (i);
					if (child.HasVisibleArea) {
						uint childBlendMode = child.BlendMode;
						if (childBlendMode == Sparrow.Display.BlendMode.AUTO) {
							childBlendMode = blendMode;
						}

						childMatrix.CopyFromMatrix (transformationMatrix);
						childMatrix.PrependMatrix (child.TransformationMatrix);

						quadBatchID = Compile (child, quadBatches, quadBatchID, childMatrix, alpha * objectAlpha, childBlendMode);
					}
				}
			} else if (quad != null) {
				Texture texture = quad.Texture;
				bool tinted = quad.Tinted;
				bool pma = quad.PremultipliedAlpha;
				int numQuads = 1;

				QuadBatch currentBatch = quadBatches [quadBatchID];
				if (currentBatch.IsStateChange (tinted, texture, alpha * objectAlpha, pma, blendMode, numQuads)) {
					quadBatchID++;

					if (quadBatches.Count <= quadBatchID) {
						quadBatches.Add (new QuadBatch ());
					}

					currentBatch = quadBatches [quadBatchID];
					currentBatch.Reset ();
				}

				currentBatch.AddQuad (quad, alpha * objectAlpha, blendMode, transformationMatrix);
			} else if (batch != null) {
				Texture texture = quad.Texture;
				bool tinted = quad.Tinted;
				bool pma = quad.PremultipliedAlpha;
				int numQuads = batch.NumQuads;

				QuadBatch currentBatch = quadBatches [quadBatchID];
				if (currentBatch.IsStateChange (tinted, texture, alpha * objectAlpha, pma, blendMode, numQuads)) {
					quadBatchID++;

					if (quadBatches.Count <= quadBatchID) {
						quadBatches.Add (new QuadBatch ());
					}

					currentBatch = quadBatches [quadBatchID];
					currentBatch.Reset ();
				}

				currentBatch.AddQuadBatch (batch, alpha * objectAlpha, blendMode, transformationMatrix);
			} else {
				throw new InvalidOperationException ("Unsupported display object");
			}

			if (isRootObject) {
				// remove unused batches
				for (int i = quadBatches.Count - 1; i > quadBatchID; --i) {
					quadBatches.RemoveAt (quadBatches.Count - 1);
				}
			}

			return quadBatchID;
		}

		private void Expand ()
		{
			int oldCapacity = Capacity;
			Capacity = oldCapacity < 8 ? 16 : oldCapacity * 2;
		}

		private void CreateBuffers ()
		{
			DestroyBuffers ();

			int numVertices = _vertexData.NumVertices;
			int numIndices = numVertices / 4 * 6;
			if (numVertices == 0) {
				return;
			}

			GL.GenBuffers (1, out _vertexBufferName);
			GL.GenBuffers (1, out _indexBufferName);

			if (_vertexBufferName == 0 || _indexBufferName == 0) {
				throw new InvalidOperationException ("Could not create vertex buffers");
			}

			GL.BindBuffer (All.ElementArrayBuffer, _indexBufferName);
			GL.BufferData (All.ElementArrayBuffer, (IntPtr)(sizeof(ushort) * numIndices), _indexData, All.StaticDraw);

			_syncRequired = true; 
		}

		private void DestroyBuffers ()
		{
			if (_vertexBufferName != 0) {
				GL.DeleteBuffers (1, ref _vertexBufferName);
				_vertexBufferName = 0;
			}

			if (_vertexBufferName != 0) {
				GL.DeleteBuffers (1, ref _vertexBufferName);
				_indexBufferName = 0;
			}
		}

		public void SyncBuffers ()
		{
			if (_vertexBufferName == 0) {
				CreateBuffers ();
			}

			GL.BindBuffer (All.ArrayBuffer, _vertexBufferName);
			GL.BufferData (All.ArrayBuffer, (IntPtr)(_vertexData.NumVertices * 5 * sizeof(float)), _vertexData.Vertices, All.StaticDraw);

			_syncRequired = false;
		}

		private int Capacity {
			get { return _vertexData.NumVertices / 4; }
			set {
				if (value == 0) {
					throw new Exception ("Capacity must not be zero");
				}

				uint oldCapacity = (uint)Capacity;
				int numVertices = value * 4;
				int numIndices = value * 6;

				_vertexData.NumVertices = numVertices;
<<<<<<< HEAD

=======
>>>>>>> 16ce3f4f
				Array.Resize<ushort> (ref _indexData, numIndices);

				for (uint i = oldCapacity; i < value; ++i) {
					_indexData [i * 6] = (ushort)(i * 4);
					_indexData [i * 6 + 1] = (ushort)(i * 4 + 1);
					_indexData [i * 6 + 2] = (ushort)(i * 4 + 2);
					_indexData [i * 6 + 3] = (ushort)(i * 4 + 1);
					_indexData [i * 6 + 4] = (ushort)(i * 4 + 3);
					_indexData [i * 6 + 5] = (ushort)(i * 4 + 2);
				}

				DestroyBuffers ();
				_syncRequired = true;
			}
		}
	}
}<|MERGE_RESOLUTION|>--- conflicted
+++ resolved
@@ -260,7 +260,7 @@
 
 			Compile (displayObject, quadBatches, -1, identity, 1.0f, Sparrow.Display.BlendMode.AUTO);
 
-			return Compile (displayObject);
+			return quadBatches;
 		}
 
 		public static int Compile (DisplayObject displayObject, List<QuadBatch> quadBatches, int quadBatchID, 
@@ -422,10 +422,6 @@
 				int numIndices = value * 6;
 
 				_vertexData.NumVertices = numVertices;
-<<<<<<< HEAD
-
-=======
->>>>>>> 16ce3f4f
 				Array.Resize<ushort> (ref _indexData, numIndices);
 
 				for (uint i = oldCapacity; i < value; ++i) {
