using Sparrow.Core;
using Sparrow.Geom;
using System;
using System.Collections.Generic;

namespace Sparrow.Display
{
<<<<<<< HEAD
    public class DisplayObjectContainer : DisplayObject
    {
        public int NumChildren { get; set; }

        private List<DisplayObject> _children;

        public DisplayObjectContainer() : base()
        {
            #if DEBUG
            if (this.GetType().IsInstanceOfType(typeof(DisplayObjectContainer)))
            { 
                throw new Exception("Attempting to instantiate DisplayObjectContainer directly."); 
            }    
            #endif
            _children = new List<DisplayObject>();
        }

        public void AddChild(DisplayObject child)
        {
            AddChild(child, _children.Count);
        }

        public void AddChild(DisplayObject child, int index)
        {
            if (index >= 0 && index <= _children.Count)
            {
                child.RemoveFromParent();
                _children.Insert(index, child);
                child.Parent = this;

                DispatchAddedEventWithBubbling();
                if (Stage != null)
                {
                    BroadcastAddedToStageEvent();
                }
            }
            else
                throw new IndexOutOfRangeException("Invalid child index"); 
        }

        protected void DispatchAddedEventWithBubbling()
        {
            DisplayObject node = this;
            while (node != null)
            {
                node.InvokeAdded(this, node);
                node = node.Parent;
            }
        }

        protected void BroadcastAddedToStageEvent()
        {
            InvokeAddedToStage(this, this);
            foreach (var child in _children)
            {
                child.InvokeAddedToStage(this, child);
            }
        }

        protected void BroadcastEnterFrameEvent(float passedTime)
        {
            InvokeEnterFrame(this, this, passedTime);
            foreach (var child in _children)
            {
                child.InvokeEnterFrame(this, child, passedTime);
            }
        }
        // this function not a typo; I think it should be called something like IsChildOf
        public bool ContainsChild(DisplayObject child)
        {
            while (child != null)
            {
                if (child == this)
                    return true;
                else
                    child = child.Parent;
            }
            return false;
        }

        public DisplayObject GetChild(uint index)
        {
            return _children[(int)index];
        }

        public DisplayObject GetChild(int index)
        {
            return _children[index];
        }

        public DisplayObject GetChild(String name)
        {
            foreach (DisplayObject currentChild in _children)
            {
                // TODO double check if == works this way for strings
                if (currentChild.name == name)
                    return currentChild;
            }
            return null;
        }

        public int GetChildIndex(DisplayObject child)
        {
            int index = _children.IndexOf(child);
            if (index != -1)
            {
                return index;
            }
            // I really hate this in AS, IMO we should just return -1.
            throw new ArgumentException("child not found");
        }

        public void SetChildIndex(int index, DisplayObject child)
        {
            int oldIndex = _children.IndexOf(child); 
            if (oldIndex == -1)
            {
                throw new ArgumentException("child not found");
            }
            else
            {
                _children.RemoveAt(oldIndex);
                _children.Insert(index, child);
            }
        }

        public void RemoveChild(DisplayObject child)
        {
            int index = _children.IndexOf(child);
            if (index != -1)
            {
                RemoveChildAt(index);
            }
        }

        public void RemoveChildAt(int index)
        {
            if (index >= 0 && index < _children.Count)
            {
                DisplayObject child = _children[index];
                //[child dispatchEventWithType:SPEventTypeRemoved];

                if (Stage != null)
                {
                    //[child broadcastEventWithType:SPEventTypeRemovedFromStage];
                }
                child.Parent = null; 
                int newIndex = _children.IndexOf(child); // index might have changed in event handler
                if (newIndex != -1)
                    _children.RemoveAt(newIndex);
            }
            else
                throw new IndexOutOfRangeException("Invalid child index");        
        }

        public void SwapChild(DisplayObject child1, DisplayObject child2)
        {
            int index1 = _children.IndexOf(child1);
            int index2 = _children.IndexOf(child2);
            SwapChildrenAt(index1, index2);
        }

        public void SwapChildrenAt(int index1, int index2)
        {    
            int numChildren = _children.Count;
            if (index1 < 0 || index1 >= numChildren || index2 < 0 || index2 >= numChildren)
            {
                throw new InvalidOperationException("invalid child indices");
            }
            DisplayObject tmp = _children[index1];
            _children[index1] = _children[index2];
            _children[index2] = tmp;   
        }

        public void RemoveAllChildren()
        {
            for (int i = (int)_children.Count - 1; i >= 0; --i)
            {
                RemoveChildAt(i);
            }
        }

        override public void Render(RenderSupport support)
        {
            foreach (DisplayObject child in _children)
            {
                if (child.HasVisibleArea)
                {
                    support.PushState(child.TransformationMatrix, child.Alpha, child.BlendMode);

                    //if (child.HasFilter ??) 
                    //{
                    //    child.Filter(child, support);
                    //}
                    //else
                    //{
                    child.Render(support);
                    //}
                    support.PopState();
                }
            }
        }

        override public Rectangle BoundsInSpace(DisplayObject targetSpace)
        {
            int numChildren = _children.Count;

            if (numChildren == 0)
            {
                Matrix transformationMatrix = TransformationMatrixToSpace(targetSpace);
                Point transformedPoint = TransformationMatrix.TransformPoint(X, Y);
                return new Rectangle(transformedPoint.X, transformedPoint.Y, 0.0f, 0.0f);
            }
            else if (numChildren == 1)
            {
                return _children[0].BoundsInSpace(targetSpace);
            }
            else
            {
                float minX = float.MaxValue, maxX = -float.MaxValue, minY = float.MaxValue, maxY = -float.MaxValue;
                foreach (DisplayObject child in _children)
                {
                    Rectangle childBounds = child.BoundsInSpace(targetSpace);
                    minX = Math.Min(minX, childBounds.X);
                    maxX = Math.Max(maxX, childBounds.X + childBounds.Width);
                    minY = Math.Min(minY, childBounds.Y);
                    maxY = Math.Max(maxY, childBounds.Y + childBounds.Height);
                }
                return new Rectangle(minX, minY, maxX - minX, maxY - minY);
            }
        }

        override public DisplayObject HitTestPoint(Point localPoint)
        {
            if (!visible || !touchable)
                return null;

            for (int i = _children.Count - 1; i >= 0; --i)
            { // front to back!
                DisplayObject child = _children[i];
                Matrix transformationMatrix = TransformationMatrixToSpace(child);
                Point transformedPoint = transformationMatrix.TransformPoint(localPoint);
                DisplayObject target = child.HitTestPoint(transformedPoint);
                if (target != null)
                    return target;
            }
            return null;
        }
    }
=======
	public class DisplayObjectContainer : DisplayObject
	{
		public int NumChildren { get; set; }

		private List<DisplayObject> _children;

		public DisplayObjectContainer () : base ()
		{
			#if DEBUG
			if (this.GetType ().IsInstanceOfType (typeof(DisplayObjectContainer))) { 
				throw new Exception ("Attempting to instantiate DisplayObjectContainer directly."); 
			}    
			#endif
			_children = new List<DisplayObject> ();
		}

		public void AddChild (DisplayObject child)
		{
			AddChild (child, _children.Count);
		}

		public void AddChild (DisplayObject child, int index)
		{
			if (index >= 0 && index <= _children.Count) {
				child.RemoveFromParent ();
				_children.Insert (index, child);
				child.Parent = this;

				DispatchAddedEventWithBubbling ();
				if (Stage != null) {
					BroadcastAddedToStageEvent ();
				}
			} else
				throw new IndexOutOfRangeException ("Invalid child index"); 
		}

		protected void DispatchAddedEventWithBubbling ()
		{
			DisplayObject node = this;
			while (node != null) {
				node.InvokeAdded (this, node);
				node = node.Parent;
			}
		}

		protected void BroadcastAddedToStageEvent ()
		{
			InvokeAddedToStage (this, this);
			foreach (var child in _children) {
				child.InvokeAddedToStage (this, child);
			}
		}

		protected void BroadcastEnterFrameEvent (float passedTime)
		{
			InvokeEnterFrame (this, this, passedTime);
			foreach (var child in _children) {
				child.InvokeEnterFrame (this, child, passedTime);
			}
		}
		// this function not a typo; I think it should be called something like IsChildOf
		public bool ContainsChild (DisplayObject child)
		{
			while (child != null) {
				if (child == this)
					return true;
				else
					child = child.Parent;
			}
			return false;
		}

		public DisplayObject GetChild (uint index)
		{
			return _children [(int)index];
		}

		public DisplayObject GetChild (int index)
		{
			return _children [index];
		}

		public DisplayObject GetChild (String name)
		{
			foreach (DisplayObject currentChild in _children) {
				// TODO double check if == works this way for strings
				if (currentChild.name == name)
					return currentChild;
			}
			return null;
		}

		public int GetChildIndex (DisplayObject child)
		{
			int index = _children.IndexOf (child);
			if (index != -1) {
				return index;
			}
			// I really hate this in AS, IMO we should just return -1.
			throw new ArgumentException ("child not found");
		}

		public void SetChildIndex (int index, DisplayObject child)
		{
			int oldIndex = _children.IndexOf (child); 
			if (oldIndex == -1) {
				throw new ArgumentException ("child not found");
			} else {
				_children.RemoveAt (oldIndex);
				_children.Insert (index, child);
			}
		}

		public void RemoveChild (DisplayObject child)
		{
			int index = _children.IndexOf (child);
			if (index != -1) {
				RemoveChildAt (index);
			}
		}

		public void RemoveChildAt (int index)
		{
			if (index >= 0 && index < _children.Count) {
				DisplayObject child = _children [index];
				//[child dispatchEventWithType:SPEventTypeRemoved];

				if (Stage != null) {
					//[child broadcastEventWithType:SPEventTypeRemovedFromStage];
				}
				child.Parent = null; 
				int newIndex = _children.IndexOf (child); // index might have changed in event handler
				if (newIndex != -1)
					_children.RemoveAt (newIndex);
			} else
				throw new IndexOutOfRangeException ("Invalid child index");        
		}

		public void SwapChild (DisplayObject child1, DisplayObject child2)
		{
			int index1 = _children.IndexOf (child1);
			int index2 = _children.IndexOf (child2);
			SwapChildrenAt (index1, index2);
		}

		public void SwapChildrenAt (int index1, int index2)
		{    
			int numChildren = _children.Count;
			if (index1 < 0 || index1 >= numChildren || index2 < 0 || index2 >= numChildren) {
				throw new InvalidOperationException ("invalid child indices");
			}
			DisplayObject tmp = _children [index1];
			_children [index1] = _children [index2];
			_children [index2] = tmp;   
		}

		public void RemoveAllChildren ()
		{
			for (int i = (int)_children.Count - 1; i >= 0; --i) {
				RemoveChildAt (i);
			}
		}

		override public void Render (RenderSupport support)
		{
			foreach (DisplayObject child in _children) {
				if (child.HasVisibleArea) {
					support.PushState (child.TransformationMatrix, child.Alpha, child.BlendMode);

					//if (child.HasFilter ??) 
					//{
					//    child.Filter(child, support);
					//}
					//else
					//{
					child.Render (support);
					//}
					support.PopState ();
				}
			}
		}

		override public Rectangle BoundsInSpace (DisplayObject targetSpace)
		{
			int numChildren = _children.Count;

			if (numChildren == 0) {
				Matrix transformationMatrix = TransformationMatrixToSpace (targetSpace);
				Point transformedPoint = transformationMatrix.TransformPoint (X, Y);
				return new Rectangle (transformedPoint.X, transformedPoint.Y, 0.0f, 0.0f);
			} else if (numChildren == 1) {
				return _children [0].BoundsInSpace (targetSpace);
			} else {
				float minX = float.MaxValue, maxX = -float.MaxValue, minY = float.MaxValue, maxY = -float.MaxValue;
				foreach (DisplayObject child in _children) {
					Rectangle childBounds = child.BoundsInSpace (targetSpace);
					minX = Math.Min (minX, childBounds.X);
					maxX = Math.Max (maxX, childBounds.X + childBounds.Width);
					minY = Math.Min (minY, childBounds.Y);
					maxY = Math.Max (maxY, childBounds.Y + childBounds.Height);
				}
				return new Rectangle (minX, minY, maxX - minX, maxY - minY);
			}
		}

		override public DisplayObject HitTestPoint (Point localPoint)
		{
			if (!visible || !touchable)
				return null;

			for (int i = _children.Count - 1; i >= 0; --i) { // front to back!
				DisplayObject child = _children [i];
				Matrix transformationMatrix = TransformationMatrixToSpace (child);
				Point transformedPoint = transformationMatrix.TransformPoint (localPoint);
				DisplayObject target = child.HitTestPoint (transformedPoint);
				if (target != null)
					return target;
			}
			return null;
		}
	}
>>>>>>> 6580db3f
}
<|MERGE_RESOLUTION|>--- conflicted
+++ resolved
@@ -5,7 +5,6 @@
 
 namespace Sparrow.Display
 {
-<<<<<<< HEAD
     public class DisplayObjectContainer : DisplayObject
     {
         public int NumChildren { get; set; }
@@ -216,7 +215,7 @@
             if (numChildren == 0)
             {
                 Matrix transformationMatrix = TransformationMatrixToSpace(targetSpace);
-                Point transformedPoint = TransformationMatrix.TransformPoint(X, Y);
+                Point transformedPoint = transformationMatrix.TransformPoint(X, Y);
                 return new Rectangle(transformedPoint.X, transformedPoint.Y, 0.0f, 0.0f);
             }
             else if (numChildren == 1)
@@ -255,227 +254,4 @@
             return null;
         }
     }
-=======
-	public class DisplayObjectContainer : DisplayObject
-	{
-		public int NumChildren { get; set; }
-
-		private List<DisplayObject> _children;
-
-		public DisplayObjectContainer () : base ()
-		{
-			#if DEBUG
-			if (this.GetType ().IsInstanceOfType (typeof(DisplayObjectContainer))) { 
-				throw new Exception ("Attempting to instantiate DisplayObjectContainer directly."); 
-			}    
-			#endif
-			_children = new List<DisplayObject> ();
-		}
-
-		public void AddChild (DisplayObject child)
-		{
-			AddChild (child, _children.Count);
-		}
-
-		public void AddChild (DisplayObject child, int index)
-		{
-			if (index >= 0 && index <= _children.Count) {
-				child.RemoveFromParent ();
-				_children.Insert (index, child);
-				child.Parent = this;
-
-				DispatchAddedEventWithBubbling ();
-				if (Stage != null) {
-					BroadcastAddedToStageEvent ();
-				}
-			} else
-				throw new IndexOutOfRangeException ("Invalid child index"); 
-		}
-
-		protected void DispatchAddedEventWithBubbling ()
-		{
-			DisplayObject node = this;
-			while (node != null) {
-				node.InvokeAdded (this, node);
-				node = node.Parent;
-			}
-		}
-
-		protected void BroadcastAddedToStageEvent ()
-		{
-			InvokeAddedToStage (this, this);
-			foreach (var child in _children) {
-				child.InvokeAddedToStage (this, child);
-			}
-		}
-
-		protected void BroadcastEnterFrameEvent (float passedTime)
-		{
-			InvokeEnterFrame (this, this, passedTime);
-			foreach (var child in _children) {
-				child.InvokeEnterFrame (this, child, passedTime);
-			}
-		}
-		// this function not a typo; I think it should be called something like IsChildOf
-		public bool ContainsChild (DisplayObject child)
-		{
-			while (child != null) {
-				if (child == this)
-					return true;
-				else
-					child = child.Parent;
-			}
-			return false;
-		}
-
-		public DisplayObject GetChild (uint index)
-		{
-			return _children [(int)index];
-		}
-
-		public DisplayObject GetChild (int index)
-		{
-			return _children [index];
-		}
-
-		public DisplayObject GetChild (String name)
-		{
-			foreach (DisplayObject currentChild in _children) {
-				// TODO double check if == works this way for strings
-				if (currentChild.name == name)
-					return currentChild;
-			}
-			return null;
-		}
-
-		public int GetChildIndex (DisplayObject child)
-		{
-			int index = _children.IndexOf (child);
-			if (index != -1) {
-				return index;
-			}
-			// I really hate this in AS, IMO we should just return -1.
-			throw new ArgumentException ("child not found");
-		}
-
-		public void SetChildIndex (int index, DisplayObject child)
-		{
-			int oldIndex = _children.IndexOf (child); 
-			if (oldIndex == -1) {
-				throw new ArgumentException ("child not found");
-			} else {
-				_children.RemoveAt (oldIndex);
-				_children.Insert (index, child);
-			}
-		}
-
-		public void RemoveChild (DisplayObject child)
-		{
-			int index = _children.IndexOf (child);
-			if (index != -1) {
-				RemoveChildAt (index);
-			}
-		}
-
-		public void RemoveChildAt (int index)
-		{
-			if (index >= 0 && index < _children.Count) {
-				DisplayObject child = _children [index];
-				//[child dispatchEventWithType:SPEventTypeRemoved];
-
-				if (Stage != null) {
-					//[child broadcastEventWithType:SPEventTypeRemovedFromStage];
-				}
-				child.Parent = null; 
-				int newIndex = _children.IndexOf (child); // index might have changed in event handler
-				if (newIndex != -1)
-					_children.RemoveAt (newIndex);
-			} else
-				throw new IndexOutOfRangeException ("Invalid child index");        
-		}
-
-		public void SwapChild (DisplayObject child1, DisplayObject child2)
-		{
-			int index1 = _children.IndexOf (child1);
-			int index2 = _children.IndexOf (child2);
-			SwapChildrenAt (index1, index2);
-		}
-
-		public void SwapChildrenAt (int index1, int index2)
-		{    
-			int numChildren = _children.Count;
-			if (index1 < 0 || index1 >= numChildren || index2 < 0 || index2 >= numChildren) {
-				throw new InvalidOperationException ("invalid child indices");
-			}
-			DisplayObject tmp = _children [index1];
-			_children [index1] = _children [index2];
-			_children [index2] = tmp;   
-		}
-
-		public void RemoveAllChildren ()
-		{
-			for (int i = (int)_children.Count - 1; i >= 0; --i) {
-				RemoveChildAt (i);
-			}
-		}
-
-		override public void Render (RenderSupport support)
-		{
-			foreach (DisplayObject child in _children) {
-				if (child.HasVisibleArea) {
-					support.PushState (child.TransformationMatrix, child.Alpha, child.BlendMode);
-
-					//if (child.HasFilter ??) 
-					//{
-					//    child.Filter(child, support);
-					//}
-					//else
-					//{
-					child.Render (support);
-					//}
-					support.PopState ();
-				}
-			}
-		}
-
-		override public Rectangle BoundsInSpace (DisplayObject targetSpace)
-		{
-			int numChildren = _children.Count;
-
-			if (numChildren == 0) {
-				Matrix transformationMatrix = TransformationMatrixToSpace (targetSpace);
-				Point transformedPoint = transformationMatrix.TransformPoint (X, Y);
-				return new Rectangle (transformedPoint.X, transformedPoint.Y, 0.0f, 0.0f);
-			} else if (numChildren == 1) {
-				return _children [0].BoundsInSpace (targetSpace);
-			} else {
-				float minX = float.MaxValue, maxX = -float.MaxValue, minY = float.MaxValue, maxY = -float.MaxValue;
-				foreach (DisplayObject child in _children) {
-					Rectangle childBounds = child.BoundsInSpace (targetSpace);
-					minX = Math.Min (minX, childBounds.X);
-					maxX = Math.Max (maxX, childBounds.X + childBounds.Width);
-					minY = Math.Min (minY, childBounds.Y);
-					maxY = Math.Max (maxY, childBounds.Y + childBounds.Height);
-				}
-				return new Rectangle (minX, minY, maxX - minX, maxY - minY);
-			}
-		}
-
-		override public DisplayObject HitTestPoint (Point localPoint)
-		{
-			if (!visible || !touchable)
-				return null;
-
-			for (int i = _children.Count - 1; i >= 0; --i) { // front to back!
-				DisplayObject child = _children [i];
-				Matrix transformationMatrix = TransformationMatrixToSpace (child);
-				Point transformedPoint = transformationMatrix.TransformPoint (localPoint);
-				DisplayObject target = child.HitTestPoint (transformedPoint);
-				if (target != null)
-					return target;
-			}
-			return null;
-		}
-	}
->>>>>>> 6580db3f
 }
