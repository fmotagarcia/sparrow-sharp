--- conflicted
+++ resolved
@@ -10,29 +10,35 @@
     {
         private const int MaxNameLength = 64;
 
-<<<<<<< HEAD
         public int Name { get; private set; }
-=======
-class Program
-{
-    private int _name;
-    private String _vertexShader;
-    private String _fragmentShader;
-    private readonly Dictionary<String, int> _uniforms = new Dictionary<string, int>();
-    private readonly Dictionary<String, int> _attributes = new Dictionary<string, int>();
->>>>>>> 358dc215
 
         private string _vertexShader, _fragmentShader;
+        private readonly Dictionary<String, int> _uniforms;
+        private readonly Dictionary<String, int> _attributes;
 
-        public Dictionary<String, int> Uniforms { get; private set; }
+        public Dictionary<String, int> Uniforms
+        {
+            get
+            {
+                return _uniforms;
+            }
+        }
 
-        public Dictionary<String, int> Attributes { get; private set; }
+        public Dictionary<String, int> Attributes
+        {
+            get
+            {
+                return _attributes;
+            }
+        }
 
         public Program(string vertexShader, string fragmentShader)
         {
             _vertexShader = vertexShader;
             _fragmentShader = fragmentShader;
-        
+            _uniforms = new Dictionary<string, int>();
+            _attributes = new Dictionary<string, int>();
+
             Compile();
             UpdateUniforms();
             UpdateAttributes();
@@ -108,22 +114,8 @@
             }
             #endif
     
-<<<<<<< HEAD
             return shader;
         }
-=======
-        #endif
-    
-        return shader;
-    }
-
-    private void UpdateUniforms()
-    {
-        int MAX_NAME_LENGTH = 64;
-    
-        int numUniforms = 0;
-        GL.GetProgram(_name, All.ActiveUniforms, out numUniforms);
->>>>>>> 358dc215
 
         private void UpdateUniforms()
         {
@@ -145,7 +137,6 @@
             GL.GetProgram(Name, All.ActiveAttributes, out numAttributes);
 
             Attributes.Clear();
-    
             for (int i = 0; i < numAttributes; i++)
             {
                 StringBuilder rawName = new StringBuilder();
