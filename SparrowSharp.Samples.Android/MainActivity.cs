using System.Diagnostics;
using Android.App;
using Android.OS;
using Android.Content.PM;
using Android.Widget;
using Sparrow.Core;
using System;
using Sparrow.Utils;
using SparrowSharp.Samples.Android;
using Sparrow.Textures;

namespace Sparrow.Samples.Android
{
    [Activity(Label = "sparrow-sharp", Name = "awesome.demo.activity",
		#if __ANDROID_11__
		HardwareAccelerated=false,
		#endif
        ConfigurationChanges = ConfigChanges.Orientation | ConfigChanges.KeyboardHidden,
        MainLauncher = true)]
    public class MainActivity : Activity
    {
        AndroidViewController sparrowView;

        protected override void OnCreate(Bundle bundle)
        {
            base.OnCreate(bundle);

<<<<<<< HEAD
            sparrowView = new AndroidViewController(this.ApplicationContext, (width, height) => SparrowSharpApp.Start(width, height, new Benchmark()));
            SetContentView(sparrowView);
            ;

            //TrigonometryTest test = new TrigonometryTest ();
            //string result = test.TestLUTAccuracy ();
            //Console.WriteLine (result);
        }

        private void RegisterResources()
        {
            AndroidTextureProvider provider = new AndroidTextureProvider(BaseContext);
            provider.RegisterResource((uint)BenchmarkResources.Star, SparrowSharp.Samples.Android.Resource.Drawable.star);
            provider.RegisterResource((uint)BenchmarkResources.Sparrow, SparrowSharp.Samples.Android.Resource.Drawable.benchmark_object);

            TextureFactory.Provider = provider;
=======
			sparrowView = new AndroidViewController(this.BaseContext);
            SetContentView(sparrowView);
            SP.Start(typeof(Benchmark));
>>>>>>> 9b7e1203
        }

        protected override void OnPause()
        {
            base.OnPause();
            //sparrowView.OnPause ();
        }

        protected override void OnResume()
        {
            base.OnResume();
            //sparrowView.OnResume();
        }
    }
}<|MERGE_RESOLUTION|>--- conflicted
+++ resolved
@@ -25,28 +25,8 @@
         {
             base.OnCreate(bundle);
 
-<<<<<<< HEAD
-            sparrowView = new AndroidViewController(this.ApplicationContext, (width, height) => SparrowSharpApp.Start(width, height, new Benchmark()));
+            sparrowView = new AndroidViewController(this.BaseContext, (width, height) => SparrowSharpApp.Start(width, height, new Benchmark()));
             SetContentView(sparrowView);
-            ;
-
-            //TrigonometryTest test = new TrigonometryTest ();
-            //string result = test.TestLUTAccuracy ();
-            //Console.WriteLine (result);
-        }
-
-        private void RegisterResources()
-        {
-            AndroidTextureProvider provider = new AndroidTextureProvider(BaseContext);
-            provider.RegisterResource((uint)BenchmarkResources.Star, SparrowSharp.Samples.Android.Resource.Drawable.star);
-            provider.RegisterResource((uint)BenchmarkResources.Sparrow, SparrowSharp.Samples.Android.Resource.Drawable.benchmark_object);
-
-            TextureFactory.Provider = provider;
-=======
-			sparrowView = new AndroidViewController(this.BaseContext);
-            SetContentView(sparrowView);
-            SP.Start(typeof(Benchmark));
->>>>>>> 9b7e1203
         }
 
         protected override void OnPause()
