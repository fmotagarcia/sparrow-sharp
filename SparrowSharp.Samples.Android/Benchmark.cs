--- conflicted
+++ resolved
@@ -26,24 +26,12 @@
 
         public Benchmark()
         {
-<<<<<<< HEAD
-            /*
-			AndroidResource starRes = new AndroidResource ();
-			starRes.LoadAndroidResource(SparrowSharp.Samples.Android.Resource.Drawable.star, ResourceType.IMAGE);
-			AndroidResource birdRes = new AndroidResource ();
-			birdRes.LoadAndroidResource(SparrowSharp.Samples.Android.Resource.Drawable.benchmark_object, ResourceType.IMAGE);
-			textures = new Texture[] { (Texture)starRes.GetResource(), (Texture)birdRes.GetResource() };
-			*/
-            Texture _star = TextureFactory.CreateTexture((uint)BenchmarkResources.Star);
-            Texture _sparrow = TextureFactory.CreateTexture((uint)BenchmarkResources.Sparrow);
-            textures = new Texture[] { _star, _sparrow };
-=======
-			TextureLoader starRes = new TextureLoader ();
-			starRes.LoadAndroidResource(SparrowSharp.Samples.Android.Resource.Drawable.star);
-			TextureLoader birdRes = new TextureLoader ();
-			birdRes.LoadAndroidResource(SparrowSharp.Samples.Android.Resource.Drawable.benchmark_object);
-			textures = new Texture[] { birdRes.GetResource(), starRes.GetResource() };
->>>>>>> 9b7e1203
+            TextureLoader starRes = new TextureLoader();
+            starRes.LoadAndroidResource(SparrowSharp.Samples.Android.Resource.Drawable.star);
+            TextureLoader birdRes = new TextureLoader();
+            birdRes.LoadAndroidResource(SparrowSharp.Samples.Android.Resource.Drawable.benchmark_object);
+            textures = new Texture[] { birdRes.GetResource(), starRes.GetResource() };
+
             // the container will hold all test objects
             _container = new Sprite();
             AddChild(_container);
@@ -59,7 +47,7 @@
             Random r = new Random();
             for (int i = 0; i < numObjects; ++i)
             {   
-				Image egg = new Image(textures[0]);
+                Image egg = new Image(textures[0]);
                 //MovieClip egg = new MovieClip (textures, 3);
                 //SP.DefaultJuggler.Add (egg);
                 egg.X = r.Next(border, (int)Stage.Width - border);
@@ -74,7 +62,7 @@
             Console.WriteLine("benchmark complete!");
             Console.WriteLine("number of objects: " + _container.NumChildren);
 
-			Toast.MakeText(AndroidViewController.AndroidContext, "number of objects: " + _container.NumChildren, ToastLength.Long).Show();
+            Toast.MakeText(AndroidViewController.AndroidContext, "number of objects: " + _container.NumChildren, ToastLength.Long).Show();
 
             _started = false;
             _container.RemoveAllChildren();
