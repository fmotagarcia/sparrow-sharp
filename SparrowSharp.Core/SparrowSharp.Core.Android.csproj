﻿<?xml version="1.0" encoding="utf-8"?>
<Project DefaultTargets="Build" ToolsVersion="4.0" xmlns="http://schemas.microsoft.com/developer/msbuild/2003">
  <PropertyGroup>
    <Configuration Condition=" '$(Configuration)' == '' ">Debug</Configuration>
    <Platform Condition=" '$(Platform)' == '' ">AnyCPU</Platform>
    <ProductVersion>12.0.0</ProductVersion>
    <SchemaVersion>2.0</SchemaVersion>
    <ProjectGuid>{175877F9-051C-4E18-8479-4E15335D683B}</ProjectGuid>
    <ProjectTypeGuids>{EFBA0AD7-5A72-4C68-AF49-83D382785DCF};{FAE04EC0-301F-11D3-BF4B-00C04F79EFBC}</ProjectTypeGuids>
    <OutputType>Library</OutputType>
    <RootNamespace>SparrowSharp.Core.Android</RootNamespace>
    <AndroidResgenFile>Resources\Resource.designer.cs</AndroidResgenFile>
    <AndroidResgenClass>Resource</AndroidResgenClass>
    <MonoAndroidResourcePrefix>Resources</MonoAndroidResourcePrefix>
    <MonoAndroidAssetsPrefix>Assets</MonoAndroidAssetsPrefix>
    <AndroidUseLatestPlatformSdk>True</AndroidUseLatestPlatformSdk>
    <AssemblyName>SparrowSharp.Core.Android</AssemblyName>
    <TargetFrameworkVersion>v4.2</TargetFrameworkVersion>
  </PropertyGroup>
  <PropertyGroup Condition=" '$(Configuration)|$(Platform)' == 'Debug|AnyCPU' ">
    <DebugSymbols>true</DebugSymbols>
    <DebugType>full</DebugType>
    <Optimize>false</Optimize>
    <OutputPath>bin\Debug</OutputPath>
    <DefineConstants>DEBUG;__MOBILE__;__ANDROID__;</DefineConstants>
    <ErrorReport>prompt</ErrorReport>
    <WarningLevel>4</WarningLevel>
    <AndroidLinkMode>None</AndroidLinkMode>
    <ConsolePause>false</ConsolePause>
    <AllowUnsafeBlocks>true</AllowUnsafeBlocks>
  </PropertyGroup>
  <PropertyGroup Condition=" '$(Configuration)|$(Platform)' == 'Release|AnyCPU' ">
    <Optimize>true</Optimize>
    <OutputPath>bin\Release</OutputPath>
    <DefineConstants>__MOBILE__;__ANDROID__;</DefineConstants>
    <ErrorReport>prompt</ErrorReport>
    <WarningLevel>4</WarningLevel>
    <ConsolePause>false</ConsolePause>
    <AndroidUseSharedRuntime>false</AndroidUseSharedRuntime>
    <AllowUnsafeBlocks>true</AllowUnsafeBlocks>
  </PropertyGroup>
  <ItemGroup>
    <Reference Include="System" />
    <Reference Include="System.Core" />
    <Reference Include="Mono.Android" />
    <Reference Include="OpenTK-1.0" />
    <Reference Include="System.Xml" />
    <Reference Include="System.Xml.Linq" />
  </ItemGroup>
  <Import Project="$(MSBuildExtensionsPath)\Novell\Novell.MonoDroid.CSharp.targets" />
  <ItemGroup>
    <Compile Include="Core\BaseEffect.cs" />
    <Compile Include="Core\Context.cs" />
    <Compile Include="Core\Program.cs" />
    <Compile Include="Core\RenderState.cs" />
    <Compile Include="Core\RenderSupport.cs" />
    <Compile Include="Display\IAnimatable.cs" />
    <Compile Include="Display\BlendMode.cs" />
    <Compile Include="Display\DisplayObject.cs" />
    <Compile Include="Display\DisplayObjectContainer.cs" />
    <Compile Include="Display\Image.cs" />
    <Compile Include="Display\MovieClip.cs" />
    <Compile Include="Display\Quad.cs" />
    <Compile Include="Display\QuadBatch.cs" />
    <Compile Include="Display\Sprite.cs" />
    <Compile Include="Display\Stage.cs" />
    <Compile Include="Fonts\BitmapChar.cs" />
    <Compile Include="Fonts\BitmapFont.cs" />
    <Compile Include="Geom\Matrix.cs" />
    <Compile Include="Geom\Point.cs" />
    <Compile Include="Geom\Rectangle.cs" />
    <Compile Include="Utils\AssetManager.cs" />
    <Compile Include="Utils\ColorUtil.cs" />
    <Compile Include="Utils\HAlign.cs" />
    <Compile Include="Utils\Juggler.cs" />
    <Compile Include="Utils\NumberUtil.cs" />
    <Compile Include="Utils\VAlign.cs" />
    <Compile Include="Utils\Vertex.cs" />
    <Compile Include="Utils\VertexColor.cs" />
    <Compile Include="Utils\VertexColorHelper.cs" />
    <Compile Include="Utils\VertexData.cs" />
    <Compile Include="SP.cs" />
    <Compile Include="Core\IViewController.cs" />
    <Compile Include="Core\AndroidSurfaceView.cs" />
    <Compile Include="Core\AndroidGLRenderer.cs" />
    <Compile Include="Textures\GLTexture.cs" />
    <Compile Include="Textures\Texture.cs" />
    <Compile Include="Textures\SubTexture.cs" />
    <Compile Include="Textures\TextureSmoothing.cs" />
    <Compile Include="Textures\TextureFactory.cs" />
    <Compile Include="Textures\ITextureProvider.cs" />
    <Compile Include="Textures\AndroidTextureProvider.cs" />
<<<<<<< HEAD
    <Compile Include="Core\AndroidViewController.cs" />
=======
    <Compile Include="Textures\TextureAtlas.cs" />
    <Compile Include="Textures\TextureInfo.cs" />
>>>>>>> a86d8756
  </ItemGroup>
  <ItemGroup />
  <ItemGroup />
</Project><|MERGE_RESOLUTION|>--- conflicted
+++ resolved
@@ -90,12 +90,9 @@
     <Compile Include="Textures\TextureFactory.cs" />
     <Compile Include="Textures\ITextureProvider.cs" />
     <Compile Include="Textures\AndroidTextureProvider.cs" />
-<<<<<<< HEAD
     <Compile Include="Core\AndroidViewController.cs" />
-=======
     <Compile Include="Textures\TextureAtlas.cs" />
     <Compile Include="Textures\TextureInfo.cs" />
->>>>>>> a86d8756
   </ItemGroup>
   <ItemGroup />
   <ItemGroup />
