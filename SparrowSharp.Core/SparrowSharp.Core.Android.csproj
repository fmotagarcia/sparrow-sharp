﻿<?xml version="1.0" encoding="utf-8"?>
<Project DefaultTargets="Build" ToolsVersion="4.0" xmlns="http://schemas.microsoft.com/developer/msbuild/2003">
  <PropertyGroup>
    <Configuration Condition=" '$(Configuration)' == '' ">Debug</Configuration>
    <Platform Condition=" '$(Platform)' == '' ">AnyCPU</Platform>
    <ProductVersion>12.0.0</ProductVersion>
    <SchemaVersion>2.0</SchemaVersion>
    <ProjectGuid>{175877F9-051C-4E18-8479-4E15335D683B}</ProjectGuid>
    <ProjectTypeGuids>{EFBA0AD7-5A72-4C68-AF49-83D382785DCF};{FAE04EC0-301F-11D3-BF4B-00C04F79EFBC}</ProjectTypeGuids>
    <OutputType>Library</OutputType>
    <RootNamespace>SparrowSharp.Core.Android</RootNamespace>
    <AndroidResgenFile>Resources\Resource.designer.cs</AndroidResgenFile>
    <AndroidResgenClass>Resource</AndroidResgenClass>
    <MonoAndroidResourcePrefix>Resources</MonoAndroidResourcePrefix>
    <MonoAndroidAssetsPrefix>Assets</MonoAndroidAssetsPrefix>
    <AndroidUseLatestPlatformSdk>True</AndroidUseLatestPlatformSdk>
    <AssemblyName>SparrowSharp.Core.Android</AssemblyName>
    <TargetFrameworkVersion>v4.4</TargetFrameworkVersion>
  </PropertyGroup>
  <PropertyGroup Condition=" '$(Configuration)|$(Platform)' == 'Debug|AnyCPU' ">
    <DebugSymbols>true</DebugSymbols>
    <DebugType>full</DebugType>
    <Optimize>false</Optimize>
    <OutputPath>bin\Debug</OutputPath>
    <DefineConstants>DEBUG;__MOBILE__;__ANDROID__;</DefineConstants>
    <ErrorReport>prompt</ErrorReport>
    <WarningLevel>4</WarningLevel>
    <AndroidLinkMode>None</AndroidLinkMode>
    <ConsolePause>false</ConsolePause>
    <AllowUnsafeBlocks>true</AllowUnsafeBlocks>
  </PropertyGroup>
  <PropertyGroup Condition=" '$(Configuration)|$(Platform)' == 'Release|AnyCPU' ">
    <Optimize>true</Optimize>
    <OutputPath>bin\Release</OutputPath>
    <DefineConstants>__MOBILE__;__ANDROID__;</DefineConstants>
    <ErrorReport>prompt</ErrorReport>
    <WarningLevel>4</WarningLevel>
    <ConsolePause>false</ConsolePause>
    <AndroidUseSharedRuntime>false</AndroidUseSharedRuntime>
    <AllowUnsafeBlocks>true</AllowUnsafeBlocks>
  </PropertyGroup>
  <ItemGroup>
    <Reference Include="System" />
    <Reference Include="System.Core" />
    <Reference Include="Mono.Android" />
    <Reference Include="OpenTK-1.0" />
    <Reference Include="System.Xml" />
    <Reference Include="System.Xml.Linq" />
    <Reference Include="System.Net.Http" />
  </ItemGroup>
  <Import Project="$(MSBuildExtensionsPath)\Novell\Novell.MonoDroid.CSharp.targets" />
  <ItemGroup>
    <Compile Include="Core\BaseEffect.cs" />
    <Compile Include="Core\Context.cs" />
    <Compile Include="Core\Program.cs" />
    <Compile Include="Core\RenderState.cs" />
    <Compile Include="Core\RenderSupport.cs" />
    <Compile Include="Display\IAnimatable.cs" />
    <Compile Include="Display\BlendMode.cs" />
    <Compile Include="Display\DisplayObject.cs" />
    <Compile Include="Display\DisplayObjectContainer.cs" />
    <Compile Include="Display\Image.cs" />
    <Compile Include="Display\MovieClip.cs" />
    <Compile Include="Display\Quad.cs" />
    <Compile Include="Display\QuadBatch.cs" />
    <Compile Include="Display\Sprite.cs" />
    <Compile Include="Display\Stage.cs" />
    <Compile Include="Fonts\BitmapChar.cs" />
    <Compile Include="Fonts\BitmapFont.cs" />
    <Compile Include="Geom\Matrix.cs" />
    <Compile Include="Geom\Point.cs" />
    <Compile Include="Geom\Rectangle.cs" />
    <Compile Include="Utils\AssetManager.cs" />
    <Compile Include="Utils\ColorUtil.cs" />
    <Compile Include="Utils\HAlign.cs" />
    <Compile Include="Utils\Juggler.cs" />
    <Compile Include="Utils\NumberUtil.cs" />
    <Compile Include="Utils\VAlign.cs" />
    <Compile Include="Utils\Vertex.cs" />
    <Compile Include="Utils\VertexColor.cs" />
    <Compile Include="Utils\VertexColorHelper.cs" />
    <Compile Include="Utils\VertexData.cs" />
    <Compile Include="Core\IViewController.cs" />
    <Compile Include="Textures\GLTexture.cs" />
    <Compile Include="Textures\Texture.cs" />
    <Compile Include="Textures\SubTexture.cs" />
    <Compile Include="Textures\TextureSmoothing.cs" />
    <Compile Include="Core\AndroidViewController.cs" />
    <Compile Include="Textures\TextureAtlas.cs" />
    <Compile Include="Textures\TextureInfo.cs" />
<<<<<<< HEAD
    <Compile Include="ResourceLoading\ResourceType.cs" />
    <Compile Include="ResourceLoading\Resource.cs" />
    <Compile Include="ResourceLoading\AndroidResource.cs" />
    <Compile Include="SparrowSharpApp.cs" />
=======
    <Compile Include="ResourceLoading\LoaderBase.cs" />
    <Compile Include="ResourceLoading\AndroidTextureLoader.cs" />
>>>>>>> 9b7e1203
  </ItemGroup>
  <ItemGroup />
  <ItemGroup />
</Project><|MERGE_RESOLUTION|>--- conflicted
+++ resolved
@@ -15,7 +15,7 @@
     <MonoAndroidAssetsPrefix>Assets</MonoAndroidAssetsPrefix>
     <AndroidUseLatestPlatformSdk>True</AndroidUseLatestPlatformSdk>
     <AssemblyName>SparrowSharp.Core.Android</AssemblyName>
-    <TargetFrameworkVersion>v4.4</TargetFrameworkVersion>
+    <TargetFrameworkVersion>v4.2</TargetFrameworkVersion>
   </PropertyGroup>
   <PropertyGroup Condition=" '$(Configuration)|$(Platform)' == 'Debug|AnyCPU' ">
     <DebugSymbols>true</DebugSymbols>
@@ -88,15 +88,9 @@
     <Compile Include="Core\AndroidViewController.cs" />
     <Compile Include="Textures\TextureAtlas.cs" />
     <Compile Include="Textures\TextureInfo.cs" />
-<<<<<<< HEAD
-    <Compile Include="ResourceLoading\ResourceType.cs" />
-    <Compile Include="ResourceLoading\Resource.cs" />
-    <Compile Include="ResourceLoading\AndroidResource.cs" />
     <Compile Include="SparrowSharpApp.cs" />
-=======
     <Compile Include="ResourceLoading\LoaderBase.cs" />
     <Compile Include="ResourceLoading\AndroidTextureLoader.cs" />
->>>>>>> 9b7e1203
   </ItemGroup>
   <ItemGroup />
   <ItemGroup />
