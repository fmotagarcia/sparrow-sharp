﻿<Properties>
  <MonoDevelop.Ide.Workspace ActiveConfiguration="Debug" />
<<<<<<< HEAD
  <MonoDevelop.Ide.Workbench ActiveDocument="sparrow-sharp/Sparrow/Utils/VertexData.cs">
    <Files>
      <File FileName="sparrow-sharp/Sparrow/Display/QuadBatch.cs" Line="210" Column="4" />
      <File FileName="sparrow-sharp/Sparrow/Display/Quad.cs" Line="67" Column="3" />
      <File FileName="sparrow-sharp/Sparrow/Core/Texture.cs" Line="3" Column="23" />
      <File FileName="sparrow-sharp/Sparrow/Core/BaseEffect.cs" Line="3" Column="23" />
      <File FileName="sparrow-sharp/Sparrow/Core/RenderSupport.cs" Line="6" Column="1" />
      <File FileName="sparrow-sharp/GLView1.cs" Line="22" Column="1" />
      <File FileName="sparrow-sharp/Sparrow/Geom/Point.cs" Line="1" Column="1" />
      <File FileName="sparrow-sharp/Sparrow/Utils/VertexColor.cs" Line="1" Column="1" />
      <File FileName="sparrow-sharp/Sparrow/Utils/Vertex.cs" Line="9" Column="18" />
      <File FileName="sparrow-sharp/Sparrow/Display/DisplayObjectContainer.cs" Line="6" Column="3" />
      <File FileName="sparrow-sharp/Sparrow/Display/DisplayObject.cs" Line="293" Column="23" />
      <File FileName="sparrow-sharp/Sparrow/Utils/VertexData.cs" Line="16" Column="10" />
=======
  <MonoDevelop.Ide.Workbench ActiveDocument="sparrow-sharp/MainActivity.cs">
    <Files>
      <File FileName="sparrow-sharp/Sparrow/Display/DisplayObject.cs" Line="149" Column="3" />
      <File FileName="sparrow-sharp/Sparrow/Display/Quad.cs" Line="1" Column="1" />
      <File FileName="sparrow-sharp/Sparrow/Utils/VertexData.cs" Line="1" Column="1" />
      <File FileName="sparrow-sharp/Sparrow/Core/RenderSupport.cs" Line="1" Column="1" />
      <File FileName="sparrow-sharp/Sparrow/Display/BlendMode.cs" Line="1" Column="1" />
      <File FileName="sparrow-sharp/Sparrow/Display/QuadBatch.cs" Line="1" Column="1" />
      <File FileName="sparrow-sharp/Sparrow/Utils/VertexColor.cs" Line="1" Column="1" />
      <File FileName="sparrow-sharp/GLView1.cs" Line="42" Column="26" />
      <File FileName="sparrow-sharp/MainActivity.cs" Line="1" Column="1" />
>>>>>>> 0cd0ab4b
    </Files>
  </MonoDevelop.Ide.Workbench>
  <MonoDevelop.Ide.DebuggingService.Breakpoints>
    <BreakpointStore />
  </MonoDevelop.Ide.DebuggingService.Breakpoints>
  <MonoDevelop.Ide.DebuggingService.PinnedWatches />
</Properties><|MERGE_RESOLUTION|>--- conflicted
+++ resolved
@@ -1,21 +1,5 @@
 ﻿<Properties>
   <MonoDevelop.Ide.Workspace ActiveConfiguration="Debug" />
-<<<<<<< HEAD
-  <MonoDevelop.Ide.Workbench ActiveDocument="sparrow-sharp/Sparrow/Utils/VertexData.cs">
-    <Files>
-      <File FileName="sparrow-sharp/Sparrow/Display/QuadBatch.cs" Line="210" Column="4" />
-      <File FileName="sparrow-sharp/Sparrow/Display/Quad.cs" Line="67" Column="3" />
-      <File FileName="sparrow-sharp/Sparrow/Core/Texture.cs" Line="3" Column="23" />
-      <File FileName="sparrow-sharp/Sparrow/Core/BaseEffect.cs" Line="3" Column="23" />
-      <File FileName="sparrow-sharp/Sparrow/Core/RenderSupport.cs" Line="6" Column="1" />
-      <File FileName="sparrow-sharp/GLView1.cs" Line="22" Column="1" />
-      <File FileName="sparrow-sharp/Sparrow/Geom/Point.cs" Line="1" Column="1" />
-      <File FileName="sparrow-sharp/Sparrow/Utils/VertexColor.cs" Line="1" Column="1" />
-      <File FileName="sparrow-sharp/Sparrow/Utils/Vertex.cs" Line="9" Column="18" />
-      <File FileName="sparrow-sharp/Sparrow/Display/DisplayObjectContainer.cs" Line="6" Column="3" />
-      <File FileName="sparrow-sharp/Sparrow/Display/DisplayObject.cs" Line="293" Column="23" />
-      <File FileName="sparrow-sharp/Sparrow/Utils/VertexData.cs" Line="16" Column="10" />
-=======
   <MonoDevelop.Ide.Workbench ActiveDocument="sparrow-sharp/MainActivity.cs">
     <Files>
       <File FileName="sparrow-sharp/Sparrow/Display/DisplayObject.cs" Line="149" Column="3" />
@@ -27,7 +11,6 @@
       <File FileName="sparrow-sharp/Sparrow/Utils/VertexColor.cs" Line="1" Column="1" />
       <File FileName="sparrow-sharp/GLView1.cs" Line="42" Column="26" />
       <File FileName="sparrow-sharp/MainActivity.cs" Line="1" Column="1" />
->>>>>>> 0cd0ab4b
     </Files>
   </MonoDevelop.Ide.Workbench>
   <MonoDevelop.Ide.DebuggingService.Breakpoints>
