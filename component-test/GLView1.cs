--- conflicted
+++ resolved
@@ -75,13 +75,8 @@
 			base.OnRenderFrame (e);
 
 			if (baseEffect == null) {
-
-<<<<<<< HEAD
 				baseEffect = new BaseEffect ();
 				baseEffect.Alpha = 1.0f;
-=======
-				baseEffect = new BaseEffect();
->>>>>>> b69b6641
 
 				Matrix mvMatrix = new Matrix();
 				baseEffect.MvpMatrix = mvMatrix;
